--- conflicted
+++ resolved
@@ -37,18 +37,9 @@
 }
 
 const mp_obj_type_t gen_wrap_type = {
-<<<<<<< HEAD
-    .base = { &mp_const_type },
-    .name = "generator",
-    .call_n = gen_wrap_call_n,
-    .unary_op = NULL,
-    .binary_op = NULL,
-    .methods = {{NULL, NULL},},
-=======
     { &mp_const_type },
     "generator",
     .call_n = gen_wrap_call_n,
->>>>>>> fd04bb3b
 };
 
 mp_obj_t mp_obj_new_gen_wrap(uint n_locals, uint n_stack, mp_obj_t fun) {
@@ -94,20 +85,11 @@
 }
 
 const mp_obj_type_t gen_instance_type = {
-<<<<<<< HEAD
-    .base = { &mp_const_type },
-    .name = "generator",
-    .print = gen_instance_print,
-    .getiter = gen_instance_getiter,
-    .iternext = gen_instance_iternext,
-    .methods = {{NULL, NULL},},
-=======
     { &mp_const_type },
     "generator",
     .print = gen_instance_print,
     .getiter = gen_instance_getiter,
     .iternext = gen_instance_iternext,
->>>>>>> fd04bb3b
 };
 
 // args are in reverse order in the array
